<<<<<<< HEAD
=======
# Gitpod configuration file
image: ./Dockerfile

>>>>>>> b3465d62
tasks:
  - name: setup-environment
    init: |
<<<<<<< HEAD
      cd /workspace
      curl -O https://awscli.amazonaws.com/awscli-exe-linux-x86_64.zip
      unzip awscli-exe-linux-x86_64.zip
      sudo ./aws/install
      cd $THEIA_WORKSPACE_ROOT
      aws configure set region us-east-1
      aws configure set output json
      aws configure set aws_access_key_id $AWS_ACCESS_KEY_ID
      aws configure set aws_secret_access_key $AWS_SECRET_ACCESS_KEY

  - name: setup-python-env
    init: |
      cd aws/s3/sdk/Python
      python -m venv python_venv
      . python_venv/bin/activate
      pip install boto3

  - name: configure-bashrc
    init: |
      # Add virtual environment activation logic to .bashrc
      echo 'cd_func () {' >> ~/.bashrc
      echo '  builtin cd "$@"' >> ~/.bashrc
      echo '  if [[ "$PWD" == */aws/s3/sdk/Python ]]; then' >> ~/.bashrc
      echo '    if [ -d "python_venv" ]; then' >> ~/.bashrc
      echo '      echo "Activating virtual environment in $PWD"' >> ~/.bashrc
      echo '      . python_venv/bin/activate' >> ~/.bashrc
      echo '    fi' >> ~/.bashrc
      echo '  fi' >> ~/.bashrc
      echo '}' >> ~/.bashrc
      echo 'alias cd="cd_func"' >> ~/.bashrc
      source ~/.bashrc



=======
      echo "Setting up environment..."
      ./aws/bin/aws_cli_install.sh
      ./aws/bin/terraform_cli_install.sh
      cd aws/s3/sdk/Python
      python3 -m venv python_venv
      source python_venv/bin/activate
      pip install boto3
    command: |
      echo "Environment setup complete!"
  - name: verify-setup
    command: |
      echo "Verifying AWS CLI..."
      aws --version
      aws sts get-caller-identity
      echo "AWS CLI setup verified."
>>>>>>> b3465d62

# Specify prebuilds for faster startup
prebuilds:
  master: true

# Environment variables for AWS credentials
# Replace these with real values in Gitpod Dashboard (to keep secrets safe)
vscode:
  extensions:
    - ms-python.python
    - hashicorp.terraform

<|MERGE_RESOLUTION|>--- conflicted
+++ resolved
@@ -1,13 +1,6 @@
-<<<<<<< HEAD
-=======
-# Gitpod configuration file
-image: ./Dockerfile
-
->>>>>>> b3465d62
 tasks:
   - name: setup-environment
     init: |
-<<<<<<< HEAD
       cd /workspace
       curl -O https://awscli.amazonaws.com/awscli-exe-linux-x86_64.zip
       unzip awscli-exe-linux-x86_64.zip
@@ -42,32 +35,6 @@
 
 
 
-=======
-      echo "Setting up environment..."
-      ./aws/bin/aws_cli_install.sh
-      ./aws/bin/terraform_cli_install.sh
-      cd aws/s3/sdk/Python
-      python3 -m venv python_venv
-      source python_venv/bin/activate
-      pip install boto3
-    command: |
-      echo "Environment setup complete!"
-  - name: verify-setup
-    command: |
-      echo "Verifying AWS CLI..."
-      aws --version
-      aws sts get-caller-identity
-      echo "AWS CLI setup verified."
->>>>>>> b3465d62
 
-# Specify prebuilds for faster startup
-prebuilds:
-  master: true
 
-# Environment variables for AWS credentials
-# Replace these with real values in Gitpod Dashboard (to keep secrets safe)
-vscode:
-  extensions:
-    - ms-python.python
-    - hashicorp.terraform
 
